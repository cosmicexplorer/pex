--- conflicted
+++ resolved
@@ -33,18 +33,13 @@
       variable_type, variable_text = cls.process_pydoc(getattr(value, '__doc__'))
       yield variable_name, variable_type, variable_text
 
-<<<<<<< HEAD
-  def __init__(self, environ=None, rc='~/.pexrc'):
+  def __init__(self, environ=None, rc='~/.pexrc', use_defaults=True):
     self._environ = environ.copy() if environ else os.environ
     if not self.PEX_IGNORE_RCFILES:
       rc_values = self._from_rc(rc).copy()
       rc_values.update(self._environ)
       self._environ = rc_values
-=======
-  def __init__(self, environ=None, use_defaults=True):
-    self._environ = environ.copy() if environ is not None else os.environ
     self._use_defaults = use_defaults
->>>>>>> 2c635ab9
 
   def copy(self):
     return self._environ.copy()
@@ -55,7 +50,6 @@
   def set(self, variable, value):
     self._environ[variable] = str(value)
 
-<<<<<<< HEAD
   def _from_rc(self, rc):
     ret_vars = {}
     for filename in [rc, os.path.join(os.path.dirname(sys.argv[0]), '.pexrc')]:
@@ -71,10 +65,9 @@
     kv = variable.strip().split('=')
     if len(list(filter(None, kv))) == 2:
       return kv
-=======
+
   def _defaulted(self, default):
     return default if self._use_defaults else None
->>>>>>> 2c635ab9
 
   def _get_bool(self, variable, default=False):
     value = self._environ.get(variable)
